--- conflicted
+++ resolved
@@ -4,10 +4,6 @@
 
 import torch
 
-<<<<<<< HEAD
-from .kernel import Kernel
-=======
->>>>>>> 0d583c91
 from ..constraints import Positive
 from .kernel import Kernel
 
