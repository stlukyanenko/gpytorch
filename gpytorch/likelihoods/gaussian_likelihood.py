from __future__ import absolute_import, division, print_function, unicode_literals

import math

from .. import settings
from ..distributions import MultivariateNormal
from ..functions import add_diag
from .likelihood import Likelihood
from .noise_models import HomoskedasticNoise


class _GaussianLikelihoodBase(Likelihood):
    def __init__(self, noise_covar):
        super(_GaussianLikelihoodBase, self).__init__()
        self.noise_covar = noise_covar

    def forward(self, input, *params):
        if not isinstance(input, MultivariateNormal):
            raise ValueError("Gaussian likelihoods require a MultivariateNormal input")
        mean, covar = input.mean, input.lazy_covariance_matrix
        full_covar = covar + self.noise_covar(*params)
        return input.__class__(mean, full_covar)

    def variational_log_probability(self, input, target):
        raise NotImplementedError


class GaussianLikelihood(_GaussianLikelihoodBase):
    def __init__(self, log_noise_prior=None, batch_size=1):
        noise_covar = HomoskedasticNoise(log_noise_prior=log_noise_prior, batch_size=1)
        super(GaussianLikelihood, self).__init__(noise_covar=noise_covar)

    def variational_log_probability(self, input, target):
        mean, variance = input.mean, input.variance
<<<<<<< HEAD
        log_noise = self.log_noise_covar.log_noise
=======
        if mean.dim() > target.dim():
            target = target.unsqueeze(-1)

        log_noise = self.log_noise
>>>>>>> 9829ed9b
        if variance.ndimension() == 1:
            if settings.debug.on() and log_noise.size(0) > 1:
                raise RuntimeError("With batch_size > 1, expected a batched MultivariateNormal distribution.")
            log_noise = log_noise.squeeze(0)

        res = -0.5 * ((target - mean) ** 2 + variance) / log_noise.exp()
        res += -0.5 * log_noise - 0.5 * math.log(2 * math.pi)

        if res.dim() == 1:
            return res.sum()
        else:
            return res.sum(-2).squeeze(-1)

    def pyro_sample_y(self, variational_dist_f, y_obs, sample_shape, name_prefix=""):
        import pyro

        noise = self.noise
        lazy_covar_f = variational_dist_f.lazy_covariance_matrix
        if lazy_covar_f.ndimension() == 2:
            noise = noise.squeeze(0)
        y_lazy_covar = add_diag(lazy_covar_f, noise)
        y_mean = variational_dist_f.mean
        y_dist = MultivariateNormal(y_mean, y_lazy_covar)
        if len(y_dist.shape()) > 1:
            pyro.sample(name_prefix + "._training_labels", y_dist.independent(1), obs=y_obs)
        else:
            pyro.sample(name_prefix + "._training_labels", y_dist, obs=y_obs)<|MERGE_RESOLUTION|>--- conflicted
+++ resolved
@@ -32,14 +32,12 @@
 
     def variational_log_probability(self, input, target):
         mean, variance = input.mean, input.variance
-<<<<<<< HEAD
-        log_noise = self.log_noise_covar.log_noise
-=======
+
         if mean.dim() > target.dim():
             target = target.unsqueeze(-1)
 
-        log_noise = self.log_noise
->>>>>>> 9829ed9b
+        log_noise = self.noise_covar.log_noise
+
         if variance.ndimension() == 1:
             if settings.debug.on() and log_noise.size(0) > 1:
                 raise RuntimeError("With batch_size > 1, expected a batched MultivariateNormal distribution.")
